--- conflicted
+++ resolved
@@ -52,17 +52,6 @@
   setShowPricingModal: () => void
   setShowAnnotationFullModal: () => void
   setShowModelModal: Dispatch<SetStateAction<ModalState<ModelModalType> | null>>
-<<<<<<< HEAD
-}>({
-      setShowAccountSettingModal: () => { },
-      setShowApiBasedExtensionModal: () => { },
-      setShowModerationSettingModal: () => { },
-      setShowExternalDataToolModal: () => { },
-      setShowPricingModal: () => { },
-      setShowAnnotationFullModal: () => { },
-      setShowModelModal: () => { },
-    })
-=======
   setShowModelLoadBalancingModal: Dispatch<SetStateAction<ModelLoadBalancingModalProps | null>>
   setShowModelLoadBalancingEntryModal: Dispatch<SetStateAction<ModalState<LoadBalancingEntryModalType> | null>>
 }
@@ -77,7 +66,6 @@
   setShowModelLoadBalancingModal: () => { },
   setShowModelLoadBalancingEntryModal: () => { },
 })
->>>>>>> 3006124e
 
 export const useModalContext = () => useContext(ModalContext)
 
