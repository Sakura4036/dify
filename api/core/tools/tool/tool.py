from abc import ABC, abstractmethod
from copy import deepcopy
from enum import Enum
from typing import Any, Optional, Union

from pydantic import BaseModel, validator

from core.app.entities.app_invoke_entities import InvokeFrom
from core.file.file_obj import FileVar
from core.tools.entities.tool_entities import (
    ToolDescription,
    ToolIdentity,
    ToolInvokeFrom,
    ToolInvokeMessage,
    ToolParameter,
    ToolProviderType,
    ToolRuntimeImageVariable,
    ToolRuntimeVariable,
    ToolRuntimeVariablePool,
)
from core.tools.tool_file_manager import ToolFileManager
from core.tools.utils.tool_parameter_converter import ToolParameterConverter


class Tool(BaseModel, ABC):
    identity: ToolIdentity = None
    parameters: Optional[list[ToolParameter]] = None
    description: ToolDescription = None
    is_team_authorization: bool = False

    @validator('parameters', pre=True, always=True)
    def set_parameters(cls, v, values):
        return v or []

    class Runtime(BaseModel):
        """
            Meta data of a tool call processing
        """
        def __init__(self, **data: Any):
            super().__init__(**data)
            if not self.runtime_parameters:
                self.runtime_parameters = {}

        tenant_id: str = None
        tool_id: str = None
        invoke_from: InvokeFrom = None
        tool_invoke_from: ToolInvokeFrom = None
        credentials: dict[str, Any] = None
        runtime_parameters: dict[str, Any] = None

    runtime: Runtime = None
    variables: ToolRuntimeVariablePool = None

    def __init__(self, **data: Any):
        super().__init__(**data)

    class VARIABLE_KEY(Enum):
        IMAGE = 'image'

    def fork_tool_runtime(self, runtime: dict[str, Any]) -> 'Tool':
        """
            fork a new tool with meta data

            :param meta: the meta data of a tool call processing, tenant_id is required
            :return: the new tool
        """
        return self.__class__(
            identity=self.identity.copy() if self.identity else None,
            parameters=self.parameters.copy() if self.parameters else None,
            description=self.description.copy() if self.description else None,
            runtime=Tool.Runtime(**runtime),
        )
    
    @abstractmethod
    def tool_provider_type(self) -> ToolProviderType:
        """
            get the tool provider type

            :return: the tool provider type
        """
    
    def load_variables(self, variables: ToolRuntimeVariablePool):
        """
            load variables from database

            :param conversation_id: the conversation id
        """
        self.variables = variables

    def set_image_variable(self, variable_name: str, image_key: str) -> None:
        """
            set an image variable
        """
        if not self.variables:
            return
        
        self.variables.set_file(self.identity.name, variable_name, image_key)

    def set_text_variable(self, variable_name: str, text: str) -> None:
        """
            set a text variable
        """
        if not self.variables:
            return
        
        self.variables.set_text(self.identity.name, variable_name, text)
        
    def get_variable(self, name: Union[str, Enum]) -> Optional[ToolRuntimeVariable]:
        """
            get a variable

            :param name: the name of the variable
            :return: the variable
        """
        if not self.variables:
            return None
        
        if isinstance(name, Enum):
            name = name.value
        
        for variable in self.variables.pool:
            if variable.name == name:
                return variable
            
        return None

    def get_default_image_variable(self) -> Optional[ToolRuntimeVariable]:
        """
            get the default image variable

            :return: the image variable
        """
        if not self.variables:
            return None
        
        return self.get_variable(self.VARIABLE_KEY.IMAGE)
    
    def get_variable_file(self, name: Union[str, Enum]) -> Optional[bytes]:
        """
            get a variable file

            :param name: the name of the variable
            :return: the variable file
        """
        variable = self.get_variable(name)
        if not variable:
            return None
        
        if not isinstance(variable, ToolRuntimeImageVariable):
            return None

        message_file_id = variable.value
        # get file binary
        file_binary = ToolFileManager.get_file_binary_by_message_file_id(message_file_id)
        if not file_binary:
            return None
        
        return file_binary[0]
    
    def list_variables(self) -> list[ToolRuntimeVariable]:
        """
            list all variables

            :return: the variables
        """
        if not self.variables:
            return []
        
        return self.variables.pool
    
    def list_default_image_variables(self) -> list[ToolRuntimeVariable]:
        """
            list all image variables

            :return: the image variables
        """
        if not self.variables:
            return []
        
        result = []
        
        for variable in self.variables.pool:
            if variable.name.startswith(self.VARIABLE_KEY.IMAGE.value):
                result.append(variable)

        return result

    def invoke(self, user_id: str, tool_parameters: dict[str, Any]) -> list[ToolInvokeMessage]:
        # update tool_parameters
        if self.runtime.runtime_parameters:
            tool_parameters.update(self.runtime.runtime_parameters)

        # try parse tool parameters into the correct type
        tool_parameters = self._transform_tool_parameters_type(tool_parameters)

        result = self._invoke(
            user_id=user_id,
            tool_parameters=tool_parameters,
        )

        if not isinstance(result, list):
            result = [result]

        return result
    
    def _convert_tool_response_to_str(self, tool_response: list[ToolInvokeMessage]) -> str:
        """
        Handle tool response
        """
        result = ''
        for response in tool_response:
            if response.type == ToolInvokeMessage.MessageType.TEXT:
                result += response.message
            elif response.type == ToolInvokeMessage.MessageType.LINK:
                result += f"result link: {response.message}. please tell user to check it. \n"
            elif response.type == ToolInvokeMessage.MessageType.IMAGE_LINK or \
                 response.type == ToolInvokeMessage.MessageType.IMAGE:
                result += "image has been created and sent to user already, you do not need to create it, just tell the user to check it now. \n"
            elif response.type == ToolInvokeMessage.MessageType.BLOB:
                if len(response.message) > 114:
                    result += str(response.message[:114]) + '...'
                else:
                    result += str(response.message)
            else:
                result += f"tool response: {response.message}. \n"

        return result
    
    def _transform_tool_parameters_type(self, tool_parameters: dict[str, Any]) -> dict[str, Any]:
        """
        Transform tool parameters type
        """
<<<<<<< HEAD
        return {p.name: ToolParameterConverter.cast_parameter_by_type(tool_parameters[p.name], p.type)
                for p in self.parameters if p.name in tool_parameters}
=======
        # Temp fix for the issue that the tool parameters will be converted to empty while validating the credentials
        result = deepcopy(tool_parameters)
        for parameter in self.parameters:
            if parameter.name in tool_parameters:
                result[parameter.name] = ToolParameterConverter.cast_parameter_by_type(tool_parameters[parameter.name], parameter.type)
        
        return result
>>>>>>> 3006124e

    @abstractmethod
    def _invoke(self, user_id: str, tool_parameters: dict[str, Any]) -> Union[ToolInvokeMessage, list[ToolInvokeMessage]]:
        pass
    
    def validate_credentials(self, credentials: dict[str, Any], parameters: dict[str, Any]) -> None:
        """
            validate the credentials

            :param credentials: the credentials
            :param parameters: the parameters
        """
        pass

    def get_runtime_parameters(self) -> list[ToolParameter]:
        """
            get the runtime parameters

            interface for developer to dynamic change the parameters of a tool depends on the variables pool

            :return: the runtime parameters
        """
        return self.parameters
    
    def get_all_runtime_parameters(self) -> list[ToolParameter]:
        """
            get all runtime parameters

            :return: all runtime parameters
        """
        parameters = self.parameters or []
        parameters = parameters.copy()
        user_parameters = self.get_runtime_parameters() or []
        user_parameters = user_parameters.copy()

        # override parameters
        for parameter in user_parameters:
            # check if parameter in tool parameters
            found = False
            for tool_parameter in parameters:
                if tool_parameter.name == parameter.name:
                    found = True
                    break

            if found:
                # override parameter
                tool_parameter.type = parameter.type
                tool_parameter.form = parameter.form
                tool_parameter.required = parameter.required
                tool_parameter.default = parameter.default
                tool_parameter.options = parameter.options
                tool_parameter.llm_description = parameter.llm_description
            else:
                # add new parameter
                parameters.append(parameter)

        return parameters
    
    def create_image_message(self, image: str, save_as: str = '') -> ToolInvokeMessage:
        """
            create an image message

            :param image: the url of the image
            :return: the image message
        """
        return ToolInvokeMessage(type=ToolInvokeMessage.MessageType.IMAGE, 
                                 message=image, 
                                 save_as=save_as)
    
    def create_file_var_message(self, file_var: FileVar) -> ToolInvokeMessage:
        return ToolInvokeMessage(type=ToolInvokeMessage.MessageType.FILE_VAR,
                                 message='',
                                 meta={
                                     'file_var': file_var
                                 },
                                 save_as='')
    
    def create_link_message(self, link: str, save_as: str = '') -> ToolInvokeMessage:
        """
            create a link message

            :param link: the url of the link
            :return: the link message
        """
        return ToolInvokeMessage(type=ToolInvokeMessage.MessageType.LINK, 
                                 message=link, 
                                 save_as=save_as)
    
    def create_text_message(self, text: str, save_as: str = '') -> ToolInvokeMessage:
        """
            create a text message

            :param text: the text
            :return: the text message
        """
        return ToolInvokeMessage(type=ToolInvokeMessage.MessageType.TEXT, 
                                 message=text,
                                 save_as=save_as
                                 )
    
    def create_blob_message(self, blob: bytes, meta: dict = None, save_as: str = '') -> ToolInvokeMessage:
        """
            create a blob message

            :param blob: the blob
            :return: the blob message
        """
        return ToolInvokeMessage(type=ToolInvokeMessage.MessageType.BLOB, 
                                 message=blob, meta=meta,
                                 save_as=save_as
                                 )<|MERGE_RESOLUTION|>--- conflicted
+++ resolved
@@ -70,7 +70,7 @@
             description=self.description.copy() if self.description else None,
             runtime=Tool.Runtime(**runtime),
         )
-    
+
     @abstractmethod
     def tool_provider_type(self) -> ToolProviderType:
         """
@@ -78,7 +78,7 @@
 
             :return: the tool provider type
         """
-    
+
     def load_variables(self, variables: ToolRuntimeVariablePool):
         """
             load variables from database
@@ -93,7 +93,7 @@
         """
         if not self.variables:
             return
-        
+
         self.variables.set_file(self.identity.name, variable_name, image_key)
 
     def set_text_variable(self, variable_name: str, text: str) -> None:
@@ -102,9 +102,9 @@
         """
         if not self.variables:
             return
-        
+
         self.variables.set_text(self.identity.name, variable_name, text)
-        
+
     def get_variable(self, name: Union[str, Enum]) -> Optional[ToolRuntimeVariable]:
         """
             get a variable
@@ -114,14 +114,14 @@
         """
         if not self.variables:
             return None
-        
+
         if isinstance(name, Enum):
             name = name.value
-        
+
         for variable in self.variables.pool:
             if variable.name == name:
                 return variable
-            
+
         return None
 
     def get_default_image_variable(self) -> Optional[ToolRuntimeVariable]:
@@ -132,9 +132,9 @@
         """
         if not self.variables:
             return None
-        
+
         return self.get_variable(self.VARIABLE_KEY.IMAGE)
-    
+
     def get_variable_file(self, name: Union[str, Enum]) -> Optional[bytes]:
         """
             get a variable file
@@ -145,7 +145,7 @@
         variable = self.get_variable(name)
         if not variable:
             return None
-        
+
         if not isinstance(variable, ToolRuntimeImageVariable):
             return None
 
@@ -154,9 +154,9 @@
         file_binary = ToolFileManager.get_file_binary_by_message_file_id(message_file_id)
         if not file_binary:
             return None
-        
+
         return file_binary[0]
-    
+
     def list_variables(self) -> list[ToolRuntimeVariable]:
         """
             list all variables
@@ -165,9 +165,9 @@
         """
         if not self.variables:
             return []
-        
+
         return self.variables.pool
-    
+
     def list_default_image_variables(self) -> list[ToolRuntimeVariable]:
         """
             list all image variables
@@ -176,9 +176,9 @@
         """
         if not self.variables:
             return []
-        
+
         result = []
-        
+
         for variable in self.variables.pool:
             if variable.name.startswith(self.VARIABLE_KEY.IMAGE.value):
                 result.append(variable)
@@ -202,7 +202,7 @@
             result = [result]
 
         return result
-    
+
     def _convert_tool_response_to_str(self, tool_response: list[ToolInvokeMessage]) -> str:
         """
         Handle tool response
@@ -225,28 +225,23 @@
                 result += f"tool response: {response.message}. \n"
 
         return result
-    
+
     def _transform_tool_parameters_type(self, tool_parameters: dict[str, Any]) -> dict[str, Any]:
         """
         Transform tool parameters type
         """
-<<<<<<< HEAD
-        return {p.name: ToolParameterConverter.cast_parameter_by_type(tool_parameters[p.name], p.type)
-                for p in self.parameters if p.name in tool_parameters}
-=======
         # Temp fix for the issue that the tool parameters will be converted to empty while validating the credentials
         result = deepcopy(tool_parameters)
         for parameter in self.parameters:
             if parameter.name in tool_parameters:
                 result[parameter.name] = ToolParameterConverter.cast_parameter_by_type(tool_parameters[parameter.name], parameter.type)
-        
+
         return result
->>>>>>> 3006124e
 
     @abstractmethod
     def _invoke(self, user_id: str, tool_parameters: dict[str, Any]) -> Union[ToolInvokeMessage, list[ToolInvokeMessage]]:
         pass
-    
+
     def validate_credentials(self, credentials: dict[str, Any], parameters: dict[str, Any]) -> None:
         """
             validate the credentials
@@ -265,7 +260,7 @@
             :return: the runtime parameters
         """
         return self.parameters
-    
+
     def get_all_runtime_parameters(self) -> list[ToolParameter]:
         """
             get all runtime parameters
@@ -299,7 +294,7 @@
                 parameters.append(parameter)
 
         return parameters
-    
+
     def create_image_message(self, image: str, save_as: str = '') -> ToolInvokeMessage:
         """
             create an image message
@@ -307,10 +302,10 @@
             :param image: the url of the image
             :return: the image message
         """
-        return ToolInvokeMessage(type=ToolInvokeMessage.MessageType.IMAGE, 
-                                 message=image, 
+        return ToolInvokeMessage(type=ToolInvokeMessage.MessageType.IMAGE,
+                                 message=image,
                                  save_as=save_as)
-    
+
     def create_file_var_message(self, file_var: FileVar) -> ToolInvokeMessage:
         return ToolInvokeMessage(type=ToolInvokeMessage.MessageType.FILE_VAR,
                                  message='',
@@ -318,7 +313,7 @@
                                      'file_var': file_var
                                  },
                                  save_as='')
-    
+
     def create_link_message(self, link: str, save_as: str = '') -> ToolInvokeMessage:
         """
             create a link message
@@ -326,10 +321,10 @@
             :param link: the url of the link
             :return: the link message
         """
-        return ToolInvokeMessage(type=ToolInvokeMessage.MessageType.LINK, 
-                                 message=link, 
+        return ToolInvokeMessage(type=ToolInvokeMessage.MessageType.LINK,
+                                 message=link,
                                  save_as=save_as)
-    
+
     def create_text_message(self, text: str, save_as: str = '') -> ToolInvokeMessage:
         """
             create a text message
@@ -337,11 +332,11 @@
             :param text: the text
             :return: the text message
         """
-        return ToolInvokeMessage(type=ToolInvokeMessage.MessageType.TEXT, 
+        return ToolInvokeMessage(type=ToolInvokeMessage.MessageType.TEXT,
                                  message=text,
                                  save_as=save_as
                                  )
-    
+
     def create_blob_message(self, blob: bytes, meta: dict = None, save_as: str = '') -> ToolInvokeMessage:
         """
             create a blob message
@@ -349,7 +344,7 @@
             :param blob: the blob
             :return: the blob message
         """
-        return ToolInvokeMessage(type=ToolInvokeMessage.MessageType.BLOB, 
+        return ToolInvokeMessage(type=ToolInvokeMessage.MessageType.BLOB,
                                  message=blob, meta=meta,
                                  save_as=save_as
                                  )