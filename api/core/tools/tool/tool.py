from abc import ABC, abstractmethod
from copy import deepcopy
from enum import Enum
from typing import Any, Optional, Union

from pydantic import BaseModel, ConfigDict, field_validator
from pydantic_core.core_schema import ValidationInfo

from core.app.entities.app_invoke_entities import InvokeFrom
from core.file.file_obj import FileVar
from core.tools.entities.tool_entities import (
    ToolDescription,
    ToolIdentity,
    ToolInvokeFrom,
    ToolInvokeMessage,
    ToolParameter,
    ToolProviderType,
    ToolRuntimeImageVariable,
    ToolRuntimeVariable,
    ToolRuntimeVariablePool,
)
from core.tools.tool_file_manager import ToolFileManager
from core.tools.utils.tool_parameter_converter import ToolParameterConverter


class Tool(BaseModel, ABC):
    identity: Optional[ToolIdentity] = None
    parameters: Optional[list[ToolParameter]] = None
    description: Optional[ToolDescription] = None
    is_team_authorization: bool = False

    # pydantic configs
    model_config = ConfigDict(protected_namespaces=())

    @field_validator('parameters', mode='before')
    @classmethod
    def set_parameters(cls, v, validation_info: ValidationInfo) -> list[ToolParameter]:
        return v or []

    class Runtime(BaseModel):
        """
            Meta data of a tool call processing
        """
        def __init__(self, **data: Any):
            super().__init__(**data)
            if not self.runtime_parameters:
                self.runtime_parameters = {}

        tenant_id: Optional[str] = None
        tool_id: Optional[str] = None
        invoke_from: Optional[InvokeFrom] = None
        tool_invoke_from: Optional[ToolInvokeFrom] = None
        credentials: Optional[dict[str, Any]] = None
        runtime_parameters: Optional[dict[str, Any]] = None

    runtime: Optional[Runtime] = None
    variables: Optional[ToolRuntimeVariablePool] = None

    def __init__(self, **data: Any):
        super().__init__(**data)

    class VARIABLE_KEY(Enum):
        IMAGE = 'image'

    def fork_tool_runtime(self, runtime: dict[str, Any]) -> 'Tool':
        """
            fork a new tool with meta data

            :param meta: the meta data of a tool call processing, tenant_id is required
            :return: the new tool
        """
        return self.__class__(
            identity=self.identity.model_copy() if self.identity else None,
            parameters=self.parameters.copy() if self.parameters else None,
            description=self.description.model_copy() if self.description else None,
            runtime=Tool.Runtime(**runtime),
        )

    @abstractmethod
    def tool_provider_type(self) -> ToolProviderType:
        """
            get the tool provider type

            :return: the tool provider type
        """

    def load_variables(self, variables: ToolRuntimeVariablePool):
        """
            load variables from database

            :param conversation_id: the conversation id
        """
        self.variables = variables

    def set_image_variable(self, variable_name: str, image_key: str) -> None:
        """
            set an image variable
        """
        if not self.variables:
            return

        self.variables.set_file(self.identity.name, variable_name, image_key)

    def set_text_variable(self, variable_name: str, text: str) -> None:
        """
            set a text variable
        """
        if not self.variables:
            return

        self.variables.set_text(self.identity.name, variable_name, text)

    def get_variable(self, name: Union[str, Enum]) -> Optional[ToolRuntimeVariable]:
        """
            get a variable

            :param name: the name of the variable
            :return: the variable
        """
        if not self.variables:
            return None

        if isinstance(name, Enum):
            name = name.value

        for variable in self.variables.pool:
            if variable.name == name:
                return variable

        return None

    def get_default_image_variable(self) -> Optional[ToolRuntimeVariable]:
        """
            get the default image variable

            :return: the image variable
        """
        if not self.variables:
            return None

        return self.get_variable(self.VARIABLE_KEY.IMAGE)

    def get_variable_file(self, name: Union[str, Enum]) -> Optional[bytes]:
        """
            get a variable file

            :param name: the name of the variable
            :return: the variable file
        """
        variable = self.get_variable(name)
        if not variable:
            return None

        if not isinstance(variable, ToolRuntimeImageVariable):
            return None

        message_file_id = variable.value
        # get file binary
        file_binary = ToolFileManager.get_file_binary_by_message_file_id(message_file_id)
        if not file_binary:
            return None

        return file_binary[0]

    def list_variables(self) -> list[ToolRuntimeVariable]:
        """
            list all variables

            :return: the variables
        """
        if not self.variables:
            return []

        return self.variables.pool

    def list_default_image_variables(self) -> list[ToolRuntimeVariable]:
        """
            list all image variables

            :return: the image variables
        """
        if not self.variables:
            return []

        result = []

        for variable in self.variables.pool:
            if variable.name.startswith(self.VARIABLE_KEY.IMAGE.value):
                result.append(variable)

        return result

    def invoke(self, user_id: str, tool_parameters: dict[str, Any]) -> list[ToolInvokeMessage]:
        # update tool_parameters
        if self.runtime.runtime_parameters:
            tool_parameters.update(self.runtime.runtime_parameters)

        # try parse tool parameters into the correct type
        tool_parameters = self._transform_tool_parameters_type(tool_parameters)

        result = self._invoke(
            user_id=user_id,
            tool_parameters=tool_parameters,
        )

        if not isinstance(result, list):
            result = [result]

        return result

    def _convert_tool_response_to_str(self, tool_response: list[ToolInvokeMessage]) -> str:
        """
        Handle tool response
        """
        result = ''
        for response in tool_response:
            if response.type == ToolInvokeMessage.MessageType.TEXT:
                result += response.message
            elif response.type == ToolInvokeMessage.MessageType.LINK:
                result += f"result link: {response.message}. please tell user to check it. \n"
            elif response.type == ToolInvokeMessage.MessageType.IMAGE_LINK or \
                 response.type == ToolInvokeMessage.MessageType.IMAGE:
                result += "image has been created and sent to user already, you do not need to create it, just tell the user to check it now. \n"
            elif response.type == ToolInvokeMessage.MessageType.BLOB:
                if len(response.message) > 114:
                    result += str(response.message[:114]) + '...'
                else:
                    result += str(response.message)
            else:
                result += f"tool response: {response.message}. \n"

        return result

    def _transform_tool_parameters_type(self, tool_parameters: dict[str, Any]) -> dict[str, Any]:
        """
        Transform tool parameters type
        """
        # Temp fix for the issue that the tool parameters will be converted to empty while validating the credentials
        result = deepcopy(tool_parameters)
        for parameter in self.parameters or []:
            if parameter.name in tool_parameters:
                result[parameter.name] = ToolParameterConverter.cast_parameter_by_type(tool_parameters[parameter.name], parameter.type)

        return result

    @abstractmethod
    def _invoke(self, user_id: str, tool_parameters: dict[str, Any]) -> Union[ToolInvokeMessage, list[ToolInvokeMessage]]:
        pass

    def validate_credentials(self, credentials: dict[str, Any], parameters: dict[str, Any]) -> None:
        """
            validate the credentials

            :param credentials: the credentials
            :param parameters: the parameters
        """
        pass

    def get_runtime_parameters(self) -> list[ToolParameter]:
        """
            get the runtime parameters

            interface for developer to dynamic change the parameters of a tool depends on the variables pool

            :return: the runtime parameters
        """
        return self.parameters

    def get_all_runtime_parameters(self) -> list[ToolParameter]:
        """
            get all runtime parameters

            :return: all runtime parameters
        """
        parameters = self.parameters or []
        parameters = parameters.copy()
        user_parameters = self.get_runtime_parameters() or []
        user_parameters = user_parameters.copy()

        # override parameters
        for parameter in user_parameters:
            # check if parameter in tool parameters
            found = False
            for tool_parameter in parameters:
                if tool_parameter.name == parameter.name:
                    found = True
                    break

            if found:
                # override parameter
                tool_parameter.type = parameter.type
                tool_parameter.form = parameter.form
                tool_parameter.required = parameter.required
                tool_parameter.default = parameter.default
                tool_parameter.options = parameter.options
                tool_parameter.llm_description = parameter.llm_description
            else:
                # add new parameter
                parameters.append(parameter)

        return parameters

    def create_image_message(self, image: str, save_as: str = '') -> ToolInvokeMessage:
        """
            create an image message

            :param image: the url of the image
            :return: the image message
        """
        return ToolInvokeMessage(type=ToolInvokeMessage.MessageType.IMAGE,
                                 message=image,
                                 save_as=save_as)

    def create_file_var_message(self, file_var: FileVar) -> ToolInvokeMessage:
        return ToolInvokeMessage(type=ToolInvokeMessage.MessageType.FILE_VAR,
                                 message='',
                                 meta={
                                     'file_var': file_var
                                 },
                                 save_as='')

    def create_link_message(self, link: str, save_as: str = '') -> ToolInvokeMessage:
        """
            create a link message

            :param link: the url of the link
            :return: the link message
        """
        return ToolInvokeMessage(type=ToolInvokeMessage.MessageType.LINK,
                                 message=link,
                                 save_as=save_as)

    def create_text_message(self, text: str, save_as: str = '') -> ToolInvokeMessage:
        """
            create a text message

            :param text: the text
            :return: the text message
        """
<<<<<<< HEAD
        return ToolInvokeMessage(type=ToolInvokeMessage.MessageType.TEXT,
                                 message=text,
                                 save_as=save_as
                                 )

=======
        return ToolInvokeMessage(
            type=ToolInvokeMessage.MessageType.TEXT,
            message=text,
            save_as=save_as
        )
    
>>>>>>> 5a99aeb8
    def create_blob_message(self, blob: bytes, meta: dict = None, save_as: str = '') -> ToolInvokeMessage:
        """
            create a blob message

            :param blob: the blob
            :return: the blob message
        """
<<<<<<< HEAD
        return ToolInvokeMessage(type=ToolInvokeMessage.MessageType.BLOB,
                                 message=blob, meta=meta,
                                 save_as=save_as
                                 )
=======
        return ToolInvokeMessage(
            type=ToolInvokeMessage.MessageType.BLOB,
            message=blob, meta=meta,
            save_as=save_as
        )
>>>>>>> 5a99aeb8
<|MERGE_RESOLUTION|>--- conflicted
+++ resolved
@@ -337,20 +337,12 @@
             :param text: the text
             :return: the text message
         """
-<<<<<<< HEAD
-        return ToolInvokeMessage(type=ToolInvokeMessage.MessageType.TEXT,
-                                 message=text,
-                                 save_as=save_as
-                                 )
-
-=======
         return ToolInvokeMessage(
             type=ToolInvokeMessage.MessageType.TEXT,
             message=text,
             save_as=save_as
         )
-    
->>>>>>> 5a99aeb8
+
     def create_blob_message(self, blob: bytes, meta: dict = None, save_as: str = '') -> ToolInvokeMessage:
         """
             create a blob message
@@ -358,15 +350,8 @@
             :param blob: the blob
             :return: the blob message
         """
-<<<<<<< HEAD
-        return ToolInvokeMessage(type=ToolInvokeMessage.MessageType.BLOB,
-                                 message=blob, meta=meta,
-                                 save_as=save_as
-                                 )
-=======
         return ToolInvokeMessage(
             type=ToolInvokeMessage.MessageType.BLOB,
             message=blob, meta=meta,
             save_as=save_as
-        )
->>>>>>> 5a99aeb8
+        )