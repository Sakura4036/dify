--- conflicted
+++ resolved
@@ -2,10 +2,7 @@
 from os import listdir, path
 from typing import Any
 
-<<<<<<< HEAD
-=======
 from core.helper.module_import_helper import load_single_subclass_from_source
->>>>>>> 3006124e
 from core.tools.entities.tool_entities import ToolParameter, ToolProviderCredentials, ToolProviderType
 from core.tools.entities.values import ToolLabelEnum, default_tool_label_dict
 from core.tools.errors import (
@@ -85,11 +82,7 @@
             return {}
         
         return self.credentials_schema.copy()
-<<<<<<< HEAD
-    
-=======
-
->>>>>>> 3006124e
+
     def get_tools(self) -> list[Tool]:
         """
             returns a list of tools that the provider can provide
