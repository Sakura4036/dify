--- conflicted
+++ resolved
@@ -25,40 +25,28 @@
     Tool for performing a search using SearXNG engine.
     """
 
-<<<<<<< HEAD
     """
     "categories":["general","social media","files","apps","it","software wikis","images","science",
     "scientific publications","music","videos","web","news","repos",
     "other","packages","weather","map","dictionaries","lyrics","cargo","movies","translate",
     "radio","q&a","wikimedia"]
     """
-    SEARCH_TYPE: dict = {
-=======
     SEARCH_TYPE: dict[str, str] = {
->>>>>>> 5a99aeb8
         "page": "general",
         "news": "news",
         "image": "images",
         # "video": "videos",
         # "file": "files"
     }
-<<<<<<< HEAD
 
-    LINK_FILED: dict = {
-=======
     LINK_FILED: dict[str, str] = {
->>>>>>> 5a99aeb8
         "page": "url",
         "news": "url",
         "image": "img_src",
         # "video": "iframe_src",
         # "file": "magnetlink"
     }
-<<<<<<< HEAD
-    TEXT_FILED: dict = {
-=======
     TEXT_FILED: dict[str, str] = {
->>>>>>> 5a99aeb8
         "page": "content",
         "news": "content",
         "image": "img_src",
@@ -134,19 +122,10 @@
         result_type = tool_parameters.get('result_type', 'text') or 'text'
 
         return self._invoke_query(
-<<<<<<< HEAD
-            user_id=user_id,
-            host=host,
-            query=query,
-            search_type=search_type,
-            result_type=result_type,
-            topK=num_results)
-=======
             user_id=user_id, 
             host=host, 
             query=query, 
             search_type=search_type, 
             result_type=result_type, 
             topK=num_results
-        )
->>>>>>> 5a99aeb8
+        )