services:
  # The postgres database.
  db:
    image: postgres:15-alpine
    restart: always
    env_file:
      - ./middleware.env
    environment:
      POSTGRES_PASSWORD: ${POSTGRES_PASSWORD:-difyai123456}
      POSTGRES_DB: ${POSTGRES_DB:-dify}
      PGDATA: ${PGDATA:-/var/lib/postgresql/data/pgdata}
    volumes:
      - ./volumes/db/data:/var/lib/postgresql/data
    ports:
<<<<<<< HEAD
      - "5433:5432"
    networks:
      llm:
        ipv4_address: 172.23.0.21
=======
      - "${EXPOSE_POSTGRES_PORT:-5432}:5432"
>>>>>>> 17f22347

  # The redis cache.
  redis:
    image: redis:6-alpine
    restart: always
    volumes:
      # Mount the redis data directory to the container.
      - ./volumes/redis/data:/data
    # Set the redis password when startup redis server.
    command: redis-server --requirepass difyai123456
    ports:
<<<<<<< HEAD
      - "6380:6379"
    networks:
      llm:
        ipv4_address: 172.23.0.22

  # The Weaviate vector store.
  weaviate:
    image: semitechnologies/weaviate:1.19.0
    restart: always
    volumes:
      # Mount the Weaviate data directory to the container.
      - ./volumes/weaviate:/var/lib/weaviate
    env_file:
      - ./middleware.env
    environment:
      # The Weaviate configurations
      # You can refer to the [Weaviate](https://weaviate.io/developers/weaviate/config-refs/env-vars) documentation for more information.
      PERSISTENCE_DATA_PATH: ${PERSISTENCE_DATA_PATH:-'/var/lib/weaviate'}
      QUERY_DEFAULTS_LIMIT: ${QUERY_DEFAULTS_LIMIT:-25}
      AUTHENTICATION_ANONYMOUS_ACCESS_ENABLED: ${AUTHENTICATION_ANONYMOUS_ACCESS_ENABLED:-false}
      DEFAULT_VECTORIZER_MODULE: ${DEFAULT_VECTORIZER_MODULE:-none}
      CLUSTER_HOSTNAME: ${CLUSTER_HOSTNAME:-node1}
      AUTHENTICATION_APIKEY_ENABLED: ${AUTHENTICATION_APIKEY_ENABLED:-true}
      AUTHENTICATION_APIKEY_ALLOWED_KEYS: ${AUTHENTICATION_APIKEY_ALLOWED_KEYS:-WVF5YThaHlkYwhGUSmCRgsX3tD5ngdN8pkih}
      AUTHENTICATION_APIKEY_USERS: ${AUTHENTICATION_APIKEY_USERS:-hello@dify.ai}
      AUTHORIZATION_ADMINLIST_ENABLED: ${AUTHORIZATION_ADMINLIST_ENABLED:-true}
      AUTHORIZATION_ADMINLIST_USERS: ${AUTHORIZATION_ADMINLIST_USERS:-hello@dify.ai}
    ports:
      - "8081:8080"
    networks:
      llm:
        ipv4_address: 172.23.0.23
=======
      - "${EXPOSE_REDIS_PORT:-6379}:6379"
>>>>>>> 17f22347

  # The DifySandbox
  sandbox:
    image: langgenius/dify-sandbox:0.2.1
    restart: always
    environment:
      # The DifySandbox configurations
      # Make sure you are changing this key for your deployment with a strong key.
      # You can generate a strong key using `openssl rand -base64 42`.
      API_KEY: ${SANDBOX_API_KEY:-dify-sandbox}
      GIN_MODE: ${SANDBOX_GIN_MODE:-release}
      WORKER_TIMEOUT: ${SANDBOX_WORKER_TIMEOUT:-15}
      ENABLE_NETWORK: ${SANDBOX_ENABLE_NETWORK:-true}
      HTTP_PROXY: ${SANDBOX_HTTP_PROXY:-http://ssrf_proxy:3128}
      HTTPS_PROXY: ${SANDBOX_HTTPS_PROXY:-http://ssrf_proxy:3128}
      SANDBOX_PORT: ${SANDBOX_PORT:-8194}
    volumes:
      - ./volumes/sandbox/dependencies:/dependencies
    networks:
      - ssrf_proxy_network

  # ssrf_proxy server
  # for more information, please refer to
  # https://docs.dify.ai/getting-started/install-self-hosted/install-faq#id-16.-why-is-ssrf_proxy-needed
  ssrf_proxy:
    image: ubuntu/squid:latest
    restart: always
    volumes:
      - ./ssrf_proxy/squid.conf.template:/etc/squid/squid.conf.template
      - ./ssrf_proxy/docker-entrypoint.sh:/docker-entrypoint-mount.sh
    entrypoint: [ "sh", "-c", "cp /docker-entrypoint-mount.sh /docker-entrypoint.sh && sed -i 's/\r$$//' /docker-entrypoint.sh && chmod +x /docker-entrypoint.sh && /docker-entrypoint.sh" ]
    environment:
      # pls clearly modify the squid env vars to fit your network environment.
      HTTP_PORT: ${SSRF_HTTP_PORT:-3128}
      COREDUMP_DIR: ${SSRF_COREDUMP_DIR:-/var/spool/squid}
      REVERSE_PROXY_PORT: ${SSRF_REVERSE_PROXY_PORT:-8194}
      SANDBOX_HOST: ${SSRF_SANDBOX_HOST:-sandbox}
      SANDBOX_PORT: ${SANDBOX_PORT:-8194}
    ports:
      - "${EXPOSE_SSRF_PROXY_PORT:-3128}:${SSRF_HTTP_PORT:-3128}"
      - "${EXPOSE_SANDBOX_PORT:-8194}:${SANDBOX_PORT:-8194}"
    networks:
      - ssrf_proxy_network
      - default

  # The Weaviate vector store.
  weaviate:
    image: semitechnologies/weaviate:1.19.0
    profiles:
      - weaviate
    restart: always
    volumes:
      # Mount the Weaviate data directory to the container.
      - ./volumes/weaviate:/var/lib/weaviate
    env_file:
      - ./middleware.env
    environment:
      # The Weaviate configurations
      # You can refer to the [Weaviate](https://weaviate.io/developers/weaviate/config-refs/env-vars) documentation for more information.
      PERSISTENCE_DATA_PATH: ${WEAVIATE_PERSISTENCE_DATA_PATH:-/var/lib/weaviate}
      QUERY_DEFAULTS_LIMIT: ${WEAVIATE_QUERY_DEFAULTS_LIMIT:-25}
      AUTHENTICATION_ANONYMOUS_ACCESS_ENABLED: ${WEAVIATE_AUTHENTICATION_ANONYMOUS_ACCESS_ENABLED:-false}
      DEFAULT_VECTORIZER_MODULE: ${WEAVIATE_DEFAULT_VECTORIZER_MODULE:-none}
      CLUSTER_HOSTNAME: ${WEAVIATE_CLUSTER_HOSTNAME:-node1}
      AUTHENTICATION_APIKEY_ENABLED: ${WEAVIATE_AUTHENTICATION_APIKEY_ENABLED:-true}
      AUTHENTICATION_APIKEY_ALLOWED_KEYS: ${WEAVIATE_AUTHENTICATION_APIKEY_ALLOWED_KEYS:-WVF5YThaHlkYwhGUSmCRgsX3tD5ngdN8pkih}
      AUTHENTICATION_APIKEY_USERS: ${WEAVIATE_AUTHENTICATION_APIKEY_USERS:-hello@dify.ai}
      AUTHORIZATION_ADMINLIST_ENABLED: ${WEAVIATE_AUTHORIZATION_ADMINLIST_ENABLED:-true}
      AUTHORIZATION_ADMINLIST_USERS: ${WEAVIATE_AUTHORIZATION_ADMINLIST_USERS:-hello@dify.ai}
    ports:
      - "${EXPOSE_WEAVIATE_PORT:-8080}:8080"

networks:
  # create a network between sandbox, api and ssrf_proxy, and can not access outside.
  ssrf_proxy_network:
    driver: bridge
    internal: true
  llm:
    driver: bridge
    external: true<|MERGE_RESOLUTION|>--- conflicted
+++ resolved
@@ -12,14 +12,10 @@
     volumes:
       - ./volumes/db/data:/var/lib/postgresql/data
     ports:
-<<<<<<< HEAD
-      - "5433:5432"
+      - "${EXPOSE_POSTGRES_PORT:-5432}:5432"
     networks:
       llm:
         ipv4_address: 172.23.0.21
-=======
-      - "${EXPOSE_POSTGRES_PORT:-5432}:5432"
->>>>>>> 17f22347
 
   # The redis cache.
   redis:
@@ -31,42 +27,10 @@
     # Set the redis password when startup redis server.
     command: redis-server --requirepass difyai123456
     ports:
-<<<<<<< HEAD
-      - "6380:6379"
+      - "${EXPOSE_REDIS_PORT:-6379}:6379"
     networks:
       llm:
         ipv4_address: 172.23.0.22
-
-  # The Weaviate vector store.
-  weaviate:
-    image: semitechnologies/weaviate:1.19.0
-    restart: always
-    volumes:
-      # Mount the Weaviate data directory to the container.
-      - ./volumes/weaviate:/var/lib/weaviate
-    env_file:
-      - ./middleware.env
-    environment:
-      # The Weaviate configurations
-      # You can refer to the [Weaviate](https://weaviate.io/developers/weaviate/config-refs/env-vars) documentation for more information.
-      PERSISTENCE_DATA_PATH: ${PERSISTENCE_DATA_PATH:-'/var/lib/weaviate'}
-      QUERY_DEFAULTS_LIMIT: ${QUERY_DEFAULTS_LIMIT:-25}
-      AUTHENTICATION_ANONYMOUS_ACCESS_ENABLED: ${AUTHENTICATION_ANONYMOUS_ACCESS_ENABLED:-false}
-      DEFAULT_VECTORIZER_MODULE: ${DEFAULT_VECTORIZER_MODULE:-none}
-      CLUSTER_HOSTNAME: ${CLUSTER_HOSTNAME:-node1}
-      AUTHENTICATION_APIKEY_ENABLED: ${AUTHENTICATION_APIKEY_ENABLED:-true}
-      AUTHENTICATION_APIKEY_ALLOWED_KEYS: ${AUTHENTICATION_APIKEY_ALLOWED_KEYS:-WVF5YThaHlkYwhGUSmCRgsX3tD5ngdN8pkih}
-      AUTHENTICATION_APIKEY_USERS: ${AUTHENTICATION_APIKEY_USERS:-hello@dify.ai}
-      AUTHORIZATION_ADMINLIST_ENABLED: ${AUTHORIZATION_ADMINLIST_ENABLED:-true}
-      AUTHORIZATION_ADMINLIST_USERS: ${AUTHORIZATION_ADMINLIST_USERS:-hello@dify.ai}
-    ports:
-      - "8081:8080"
-    networks:
-      llm:
-        ipv4_address: 172.23.0.23
-=======
-      - "${EXPOSE_REDIS_PORT:-6379}:6379"
->>>>>>> 17f22347
 
   # The DifySandbox
   sandbox:
@@ -110,7 +74,7 @@
       - "${EXPOSE_SANDBOX_PORT:-8194}:${SANDBOX_PORT:-8194}"
     networks:
       - ssrf_proxy_network
-      - default
+      - llm
 
   # The Weaviate vector store.
   weaviate:
@@ -138,6 +102,9 @@
       AUTHORIZATION_ADMINLIST_USERS: ${WEAVIATE_AUTHORIZATION_ADMINLIST_USERS:-hello@dify.ai}
     ports:
       - "${EXPOSE_WEAVIATE_PORT:-8080}:8080"
+    networks:
+      llm:
+        ipv4_address: 172.23.0.23
 
 networks:
   # create a network between sandbox, api and ssrf_proxy, and can not access outside.
